--- conflicted
+++ resolved
@@ -48,8 +48,7 @@
     def index(self, request, tenant_id):
         """ Returns a list of network ids """
         #TODO: this should be for a given tenant!!!
-<<<<<<< HEAD
-        return self._items(req, tenant_id, net_detail=False)
+        return self._items(request, tenant_id, net_detail=False)
 
     def _item(self, req, tenant_id, network_id,
               net_details, port_details):
@@ -64,46 +63,28 @@
         networks = self.network_manager.get_all_networks(tenant_id)
         builder = networks_view.get_view_builder(req)
         result = [builder.build(network, net_details, port_details)['network']
-=======
-        return self._items(request, tenant_id, is_detail=False)
-
-    def _items(self, request, tenant_id, is_detail):
-        """ Returns a list of networks. """
-        networks = self.network_manager.get_all_networks(tenant_id)
-        builder = networks_view.get_view_builder(request)
-        result = [builder.build(network, is_detail)['network']
->>>>>>> fdfa94c8
                   for network in networks]
         return dict(networks=result)
 
     def show(self, request, tenant_id, id):
         """ Returns network details for the given network id """
         try:
-<<<<<<< HEAD
-            return self._item(req, tenant_id, id,
+            return self._item(request, tenant_id, id,
                               net_details=True, port_details=False)
         except exception.NetworkNotFound as e:
             return faults.Fault(faults.NetworkNotFound(e))
 
-    def detail(self, req, **kwargs):
+    def detail(self, request, **kwargs):
         tenant_id = kwargs.get('tenant_id')
         network_id = kwargs.get('id')
         try:
             if network_id:
-                return self._item(req, tenant_id, network_id,
+                return self._item(request, tenant_id, network_id,
                                   net_details=True, port_details=True)
             else:
                 #do like show but with detaik
-                return self._items(req, tenant_id,
+                return self._items(request, tenant_id,
                                    net_details=True, port_details=False)
-=======
-            network = self.network_manager.get_network_details(
-                            tenant_id, id)
-            builder = networks_view.get_view_builder(request)
-            #build response with details
-            result = builder.build(network, True)
-            return dict(networks=result)
->>>>>>> fdfa94c8
         except exception.NetworkNotFound as e:
             return faults.Fault(faults.NetworkNotFound(e))
 
@@ -117,14 +98,9 @@
         except exc.HTTPError as e:
             return faults.Fault(e)
         network = self.network_manager.\
-<<<<<<< HEAD
-                       create_network(tenant_id, req_params['network-name'])
-        builder = networks_view.get_view_builder(req)
-=======
                        create_network(tenant_id,
                                       request_params['network-name'])
         builder = networks_view.get_view_builder(request)
->>>>>>> fdfa94c8
         result = builder.build(network)
         return dict(networks=result)
 
